--- conflicted
+++ resolved
@@ -8,19 +8,15 @@
 readme = "README.md"
 
 [dependencies]
-<<<<<<< HEAD
-cretonne = { path = "../cretonne", version = "0.4.1", default-features = false }
-=======
-cretonne-codegen = { path = "../codegen", version = "0.5.0" }
->>>>>>> 58380f38
+cretonne-codegen = { path = "../codegen", version = "0.5.0", default-features = false }
 
 [target.'cfg(any(target_arch = "x86", target_arch = "x86_64"))'.dependencies]
 raw-cpuid = "3.0.0"
 
 [features]
 default = ["std"]
-std = ["cretonne/std"]
-core = ["cretonne/core"]
+std = ["cretonne-codegen/std"]
+core = ["cretonne-codegen/core"]
 
 [badges]
 maintenance = { status = "experimental" }
